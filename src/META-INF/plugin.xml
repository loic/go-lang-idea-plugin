<idea-plugin version="2" url="http://github.com/mtoader/google-go-lang-idea-plugin">
    <id>ro.redeul.google.go</id>
    <name>Google Go language</name>
    <version>0.4.2</version>
    <vendor email="mtoader@gmail.com" url="http://redeul.ro">mtoader@gmail.com</vendor>
    <description>
        <![CDATA[
        <p>Intellij IDEA support for Google Go language.</p>
        <p>The plugin provides the following features:</p>
        
        <ul>
            <li>Basic language parsing and highlighting</li>
            <li>Code folding</li>
            <li>Brace matching</li>
            <li>Comment/Uncomment (Single/Multiple line) support</li>
            <li>Go SDK (work with the latest release and on windows)</li>
            <li>File type icon</li>
            <li>Go application file and library generation.</li>
            <li>Auto completion of sdk package names and/or local application packages.</li>
            <li>Compilation of the go applications (supported semantics are similar to those of gobuild)</li>
            <li>Go To definition (for types) works across files and Go SDK</li>
            <li>gofmt based Code formatting - (only when called with Ctrl + Alt + L)</li>
            <li>Type name completion and resolution</li>
            <li>Function name completion</li>
            <li>GoTo class (go types) implementation</li>
            <li>ColorsAndSettings page with a new color scheme</li>
            <li>Automatically add new line at end of file</li>
            <li>Force UTF-8 encoding for go files</li>
            <li>Go module type</li>
            <li>Go SDK indexing mode</li>
            <li>Makefile based build system (bring your own Makefile). Experimental. Configured in project settings.</li>
            <li>More completion options on variables (work in progress). Can be disabled from the Settings: Project -> Go Settings.</li>
            <li>Simple structure view</li>
            <li>Go aware imports optimizer  (experimental)</li>
            <li>Support GO sdk as packaged by the gophers/go PPA on Ubuntu.</li>
            <li>Partial error highlighting of non existent imported packages.</li>
            <li>Detection of bundled Go Sdk packages (useful when deployed as GoIde)</li>
            <li>Run configuration creator (right click on a program file and you can run it). </li>
            <li>Run configuration validation.</li>
        </ul>
    ]]>
    </description>
    <change-notes>
        <![CDATA[
         <h3>0.4.2 changes:</h3>
            <ul>
                <li>[enhancement] Enable control for the operators colors when doing syntax highlighting.</li>
            </ul>
         <h3>0.4.1 changes:</h3>
            <ul>
                <li>[bugfix] Revert to using Icons instead of PlatformIcons.</li>
            </ul>
		 <h3>0.4.0 changes:</h3>
                <ul>
                    <li>[feature] Detection of bundled Go Sdk packages (useful when deployed as GoIde)</li>
                    <li>[bugfix] NullPointerException while highlighting selector expression with non resolving context (Issue #34).</li>
                    <li>[feature] Partial error highlighting of non existent imported packages.</li>
                    <li>[feature] Run configuration creator (right click on a program file and you can run it). </li>
                    <li>[feature] Run configuration validation. </li>
                </ul>
         </h3>
		 <h3>0.3.18 changes:</h3>
                <ul>
                    <li>[bugfix] Fixed parsing error when the last function element is ...</li>
                    <li>[bugfix] Fixed multiline comment parsing in certain cases.</li>
                    <li>[bugfix] Fixed regression when parsing big const declaration with comments.</li>
                </ul>
         </h3>
		 <h3>0.3.17 changes:</h3>
                <ul>
                    <li>[feature] Improved completion (use the top level var and const declarations as completion variants).</li>
                </ul>
        </h3>
		 <h3>0.3.16 changes:</h3>
                <ul>
                    <li>[feature] Go aware imports optimizer (experimental).</li>
                </ul>
        </h3>
		 <h3>0.3.15 changes:</h3>
                <ul>
                    <li>[feature] Support GO sdk as packaged by the gophers/go PPA on Ubuntu.</li>
                </ul>
        </h3>
		 <h3>0.3.14 changes:</h3>
                <ul>
                    <li>[bugfix] Fix the broken run configuration on MacOS. https://github.com/alexandre-normand.</li>
                </ul>
        </h3>
		 <h3>0.3.13 changes:</h3>
                <ul>
                    <li>[feature] Added simple Structure View for Go files. Thanks https://github.com/khronnuz.</li>
                </ul>
        </h3>
         <h3>0.3.12 changes:</h3>
                <ul>
                    <li>[feature] Using gofmt as formatter when formatting a file (Ctrl + Alt + L). Thanks https://github.com/khronnuz.</li>
                </ul>
        </h3>
        <h3>0.3.11 changes:</h3>
                <ul>
                    <li>Bump the stub index version.</li>
                </ul>
        </h3>
        <h3>0.3.10 changes:</h3>
                <ul>
                    <li>[bugfix] Go To function definitions was broken by the variable completion changes. Fixed.</li>
                    <li>[bugfix] Invalid error highlight when parsing a CompositeLiteral ending with a comma.</li>
                </ul>
        </h3>
        <h3>0.3.9 changes:</h3>
                <ul>
                    <li>[feature] Added a setting to allow disabling of the variable completion.</li>
                    <li>[bugfix] fix ArrayIndexOutOfBoundException when running on some wild code.</li>
                </ul>
        </h3>
        <h3>0.3.7 changes:</h3>
                <ul>
                    <li>[feature] experimental Makefile based build system (bring your on Makefile's). Configured in project settings. Thanks to https://github.com/alexandre-normand</li>
                    <li>[feature] some more completion options on variables (work in progress)</li>
                    <li>[bugfix] invalid framework import causing incompatibility with idea 10.5+ </li>
                </ul>
        </h3>
        <h3>0.3.6 changes:</h3>
                <ul>
                    <li>[feature] GoTo class (go types) implementation</li>
                </ul>
        </h3>
        <h3>0.3.5 changes:</h3>
                <ul>
                    <li>[bugfix] Go to error on compilation error. Thanks alexandre :)</li>
                </ul>
        </h3>
        <h3>0.3.4 changes:</h3>
                <ul>
                    <li>[feature] Properly resolve not public types from the current package.</li>
                    <li>[feature] Function names completion (from current package and imported packages) where an identifier is possible.</li>
                </ul>
        </h3>
        <h3>0.3.3 changes:</h3>
                <ul>
                    <li>[bugfix] Minor bug with types completion</li>
                </ul>
        </h3>
        <h3>0.3.2 changes:</h3>
                <ul>
                    <li>[feature] Fixed and upgraded go types resolution and completion</li>
                </ul>
        </h3>
        <h3>0.3.1 changes:</h3>
                <ul>
                    <li>[feature] Removed the version limitation</li>
                </ul>
        </h3>
        <h3>0.3.0 changes:</h3>
                <ul>
                    <li>[bugfix] Fixed to run under Idea 10 version</li>
                    <li>[feature] Adding indexing of the go SDK (right now only for package names. More to follow</li>
                    <li>[feature] Added go module type / removed go facet.</li>
                    <li>[feature] Disabled go formatter (in the process of rebuilding).</li>
                </ul>
        </h3>
        <h3>0.2.9 changes:</h3>
                <ul>
                    <li>[bugfix] wrong indent when hitting enter in top level elements</li>
                    <li>[bugfix] parsing infinite loop with the latest go release.</li>
                </ul>
        </h3>

        <h3>0.2.8 features:</h3>
                <ul>
                    <li>[bugfix] wrong indent when hitting enter</li>
                </ul>
        </h3>

        <h3>0.2.7 features:</h3>
                <ul>
                    <li>[feature] Type name completion.</li>
                    <li>[feature] Code formatting.</li>
                    <li>[bugfix] Some parsing errors.</li>
                </ul>
        </h3>

        <h3>0.2.6 features:</h3>
                <ul>
                    <li>[bugfix] Fix compilation for windows.</li>
                </ul>
        </h3>

        <h3>0.2.5 features:</h3>
                <ul>
                    <li>[bugfix] Force encoding for go files to UTF-8 all the time</li>
                </ul>
        </h3>

        <h3>0.2.4 features:</h3>
                <ul>
                    <li>[bugfix] Make sure the latest go release is detected as a Go Sdk</li>
                </ul>
        </h3>

        <h3>0.2.3 features:</h3>
                <ul>
                    <li>[feature] Go To definition (for types) works across files and Go SDK</li>
                    <li>[feature] ColorsAndSettings page with a new color scheme</li>
                    <li>[feature] Automatically add new line at end of file</li>
                </ul>
        </h3>

        <h3>0.2.2 features:</h3>
                <ul>
                    <li>[feature] Go To definition (for types defined inside the same file)</li>
                    <li>[bugfixes] Fixed the plugin to work with idea 9.0.3.</li>
                </ul>
        </h3>

        <h3>0.2.1 features:</h3>
                <ul>
                    <li>[feature] Update Go SDK (to work with the latest release and on windows)</li>
                    <li>[feature] Compilation of the go applications (supported semantics are similar to those of gobuild)</li>
                    <li>[feature] Go application file and library generation.</li>
                    <li>[feature] Auto completion of sdk package names and/or local application packages.</li>
                    <li>[bugfixes] Some parsing issues with comments.</li>
                </ul>
        </h3>

        <h3>0.1.1 features:</h3>
                <ul>
                    <li>[feature] Go Sdk type (with auto configuration)</li>
                    <li>[feature] Icons</li>
                </ul>
        </h3>

        <h3>0.1.0 features:</h3>
                <ul>
                    <li>[feature] basic language parsing and highlighting</li>
                    <li>[feature] Code folding</li>
                    <li>[feature] Brace matching</li>
                    <li>[feature] Comment/Uncomment (Single/Multiple line) support</li>
                </ul>
        ]]>
    </change-notes>

    <idea-version since-build="99.000" />

    <category>Custom Languages</category>

    <application-components>
        <component>
            <implementation-class>ro.redeul.google.go.components.GoBundledSdkDetector</implementation-class>
        </component>

        <component>
            <implementation-class>ro.redeul.google.go.components.GoSdkParsingHelper</implementation-class>
        </component>

    </application-components>

    <project-components>

        <!-- Add your project components here -->
        <component>
            <implementation-class>ro.redeul.google.go.components.GoCompilerLoader</implementation-class>
        </component>

        <component>
            <implementation-class>ro.redeul.google.go.components.EditorTweakingComponent</implementation-class>
        </component>

    </project-components>
    
    <actions>
        <group id="Go.ActionGroup" popup="true" text="Go" description="ads" icon="/icons/go_16x16.png">
            
            <action id="Go.NewApplication" text="Go application"
                    description="Create new application in the GO language"
                    class="ro.redeul.google.go.actions.NewGoApplicationAction">
            </action>

            <action id="Go.NewLibrary" text="Go library"
                    description="Create new library in the GO language"
                    class="ro.redeul.google.go.actions.NewGoLibraryAction">                
            </action>

            
            <add-to-group group-id="NewGroup" anchor="before" relative-to-action="NewFile"/>
        </group>

        <!--<group id="Go.Tools" popup="true" text="Go Tools" description="Go tools support" icon="/icons/go_16x16.png">-->
            <!--<action id="Go.Tools.AddGoSdk" text="Add Go Sdk Support"-->
                <!--description="Add Go Sdk to current module"-->
                <!--class="ro.redeul.google.go.tools.actions.AddGoSdkSupport">-->
            <!--</action>-->

            <!--<add-to-group group-id="ToolsMenu" anchor="last" />-->
        <!--</group>-->


    </actions>

    <extensions defaultExtensionNs="com.intellij">
        <fileTypeFactory implementation="ro.redeul.google.go.GoFileTypeLoader"/>
        <projectService serviceInterface="ro.redeul.google.go.ide.GoProjectSettings" serviceImplementation="ro.redeul.google.go.ide.GoProjectSettings"/>
        <projectConfigurable instance="ro.redeul.google.go.ide.GoConfigurable"/>

        <syntaxHighlighter key="Google Go" implementationClass="ro.redeul.google.go.highlight.GoSyntaxHighlighter"/>

        <lang.parserDefinition language="Google Go" implementationClass="ro.redeul.google.go.lang.parser.GoParserDefinition"/>
        <lang.braceMatcher language="Google Go" implementationClass="ro.redeul.google.go.highlight.GoBraceMatcher"/>
        <lang.foldingBuilder language="Google Go" implementationClass="ro.redeul.google.go.lang.folding.GoFoldingBuilder"/>
        <lang.commenter language="Google Go" implementationClass="ro.redeul.google.go.highlight.GoCommenter"/>
        <lang.findUsagesProvider language="Google Go" implementationClass="ro.redeul.google.go.findUsages.GoFindUsagesProvider"/>
        <lang.formatter language="Google Go" implementationClass="ro.redeul.google.go.formatter.GoFmt" />
        <lang.psiStructureViewFactory language="Google Go" implementationClass="ro.redeul.google.go.ide.GoStructureView"/>
        <lang.importOptimizer language="Google Go" implementationClass="ro.redeul.google.go.imports.GoImportOptimizer" />

        <annotator language="Google Go" implementationClass="ro.redeul.google.go.annotator.GoAnnotator"/>

        <completion.contributor language="Google Go"
                                implementationClass="ro.redeul.google.go.lang.completion.GoCompletionContributor"/>

        <gotoClassContributor implementation="ro.redeul.google.go.ide.contributor.GoGoToClassContributor" />
        <!--<frameworkSupport implementation="ro.redeul.google.go.config.framework.GoFrameworkSupportProvider"/>-->
        <!--<facetType implementation="ro.redeul.google.go.config.facet.GoFacetType"/>-->
        <sdkType implementation="ro.redeul.google.go.config.sdk.GoSdkType"/>

        <moduleType id="GO_MODULE" implementationClass="ro.redeul.google.go.ide.GoModuleType" classpathProvider="true"/>
        <moduleConfigurationEditorProvider implementation="ro.redeul.google.go.ide.GoModuleEditorsProvider"/>
        <!--<compiler.makeDependencyProcessor implementation="ro.redeul.google.go.compilation.GoDependencyProvider"/>-->
        <!--<compilerFactory implementation="ro.redeul.google.go.compilation.GoCompilerFactory"/>-->

        <configurationType implementation="ro.redeul.google.go.runner.GoRunConfigurationType"/>
<<<<<<< HEAD
        <configurationProducer implementation="ro.redeul.google.go.runner.GoRunConfigurationProducer"/>
=======
        <configurationType implementation="ro.redeul.google.go.runner.GAERunConfigurationType"/>
        <!--<configurationProducer implementation="ro.redeul.google.go.runner.GoRunConfigurationProducer"/>-->
>>>>>>> eea4c65e

        <customLiveTemplate implementation="ro.redeul.google.go.editor.GoCustomLiveTemplate"/>

        <fileTemplateGroup implementation="ro.redeul.google.go.actions.GoTemplatesFactory"/>

        <colorSettingsPage implementation="ro.redeul.google.go.editor.highlighting.GoColorsAndFontsPage"/>

        <programRunner implementation="ro.redeul.google.go.runner.GoApplicationRunner" />
        <programRunner implementation="ro.redeul.google.go.runner.GAEApplicationRunner" />

        <java.shortNamesCache implementation="ro.redeul.google.go.lang.stubs.GoNamesCache" />

        <stubElementTypeHolder class="ro.redeul.google.go.lang.parser.GoElementTypes" />

        <stubIndex implementation="ro.redeul.google.go.lang.psi.stubs.index.GoPackageName" />
        <stubIndex implementation="ro.redeul.google.go.lang.psi.stubs.index.GoPackageImportPath" />
        <stubIndex implementation="ro.redeul.google.go.lang.psi.stubs.index.GoTypeName" />
        <stubIndex implementation="ro.redeul.google.go.lang.psi.stubs.index.GoQualifiedTypeName" />

        <!--<enterHandlerDelegate implementation="ro.redeul.google.go.editor.actions.GoEnterHandler" order="after EnterBetweenBracesHandler"/>-->

        <projectService serviceInterface="ro.redeul.google.go.services.GoCodeManager"
                        serviceImplementation="ro.redeul.google.go.services.GoCodeManager"/>


    </extensions>

     <actions>
        <action id="GO_GAE_UPLOAD" class="ro.redeul.google.go.ide.actions.GAEUpload"             text="Upload to App Engine" description="Upload to App Engine"
                icon="/icons/gae_16x16.png">
            <add-to-group group-id="ToolsMenu" anchor="last"/>
            <keyboard-shortcut first-keystroke="meta alt U" keymap="$default"/>
        </action>
    </actions>
</idea-plugin><|MERGE_RESOLUTION|>--- conflicted
+++ resolved
@@ -33,32 +33,11 @@
             <li>Simple structure view</li>
             <li>Go aware imports optimizer  (experimental)</li>
             <li>Support GO sdk as packaged by the gophers/go PPA on Ubuntu.</li>
-            <li>Partial error highlighting of non existent imported packages.</li>
-            <li>Detection of bundled Go Sdk packages (useful when deployed as GoIde)</li>
-            <li>Run configuration creator (right click on a program file and you can run it). </li>
-            <li>Run configuration validation.</li>
         </ul>
     ]]>
     </description>
     <change-notes>
         <![CDATA[
-         <h3>0.4.2 changes:</h3>
-            <ul>
-                <li>[enhancement] Enable control for the operators colors when doing syntax highlighting.</li>
-            </ul>
-         <h3>0.4.1 changes:</h3>
-            <ul>
-                <li>[bugfix] Revert to using Icons instead of PlatformIcons.</li>
-            </ul>
-		 <h3>0.4.0 changes:</h3>
-                <ul>
-                    <li>[feature] Detection of bundled Go Sdk packages (useful when deployed as GoIde)</li>
-                    <li>[bugfix] NullPointerException while highlighting selector expression with non resolving context (Issue #34).</li>
-                    <li>[feature] Partial error highlighting of non existent imported packages.</li>
-                    <li>[feature] Run configuration creator (right click on a program file and you can run it). </li>
-                    <li>[feature] Run configuration validation. </li>
-                </ul>
-         </h3>
 		 <h3>0.3.18 changes:</h3>
                 <ul>
                     <li>[bugfix] Fixed parsing error when the last function element is ...</li>
@@ -285,15 +264,20 @@
             <add-to-group group-id="NewGroup" anchor="before" relative-to-action="NewFile"/>
         </group>
 
-        <!--<group id="Go.Tools" popup="true" text="Go Tools" description="Go tools support" icon="/icons/go_16x16.png">-->
+        <group id="Go.Tools" popup="true" text="Go Tools" description="Go tools support" icon="/icons/go_16x16.png">
             <!--<action id="Go.Tools.AddGoSdk" text="Add Go Sdk Support"-->
                 <!--description="Add Go Sdk to current module"-->
                 <!--class="ro.redeul.google.go.tools.actions.AddGoSdkSupport">-->
             <!--</action>-->
 
-            <!--<add-to-group group-id="ToolsMenu" anchor="last" />-->
-        <!--</group>-->
-
+            <action id="Go.AppEngine.Upload" class="ro.redeul.google.go.ide.actions.GoAppEngineUpload"
+                    text="App Engine Upload" description="Upload to App Engine"
+                    icon="/icons/gae_16x16.png">
+                <keyboard-shortcut first-keystroke="ctrl alt U" keymap="$default"/>
+            </action>
+
+            <add-to-group group-id="ToolsMenu" anchor="last" />
+        </group>
 
     </actions>
 
@@ -329,12 +313,8 @@
         <!--<compilerFactory implementation="ro.redeul.google.go.compilation.GoCompilerFactory"/>-->
 
         <configurationType implementation="ro.redeul.google.go.runner.GoRunConfigurationType"/>
-<<<<<<< HEAD
+        <configurationType implementation="ro.redeul.google.go.runner.GAERunConfigurationType"/>  
         <configurationProducer implementation="ro.redeul.google.go.runner.GoRunConfigurationProducer"/>
-=======
-        <configurationType implementation="ro.redeul.google.go.runner.GAERunConfigurationType"/>
-        <!--<configurationProducer implementation="ro.redeul.google.go.runner.GoRunConfigurationProducer"/>-->
->>>>>>> eea4c65e
 
         <customLiveTemplate implementation="ro.redeul.google.go.editor.GoCustomLiveTemplate"/>
 
@@ -362,11 +342,4 @@
 
     </extensions>
 
-     <actions>
-        <action id="GO_GAE_UPLOAD" class="ro.redeul.google.go.ide.actions.GAEUpload"             text="Upload to App Engine" description="Upload to App Engine"
-                icon="/icons/gae_16x16.png">
-            <add-to-group group-id="ToolsMenu" anchor="last"/>
-            <keyboard-shortcut first-keystroke="meta alt U" keymap="$default"/>
-        </action>
-    </actions>
 </idea-plugin>