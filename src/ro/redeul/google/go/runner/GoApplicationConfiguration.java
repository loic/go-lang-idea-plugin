package ro.redeul.google.go.runner;

import com.intellij.execution.CantRunException;
import com.intellij.execution.ExecutionException;
import com.intellij.execution.Executor;
import com.intellij.execution.configurations.*;
import com.intellij.execution.filters.TextConsoleBuilderFactory;
import com.intellij.execution.process.OSProcessHandler;
import com.intellij.execution.runners.ExecutionEnvironment;
import com.intellij.openapi.compiler.CompilerPaths;
import com.intellij.openapi.components.PathMacroManager;
import com.intellij.openapi.module.Module;
import com.intellij.openapi.module.ModuleManager;
import com.intellij.openapi.options.SettingsEditor;
import com.intellij.openapi.project.Project;
import com.intellij.openapi.projectRoots.Sdk;
import com.intellij.openapi.roots.ModuleRootManager;
import com.intellij.openapi.util.InvalidDataException;
import com.intellij.openapi.util.SystemInfo;
import com.intellij.openapi.util.WriteExternalException;
import com.intellij.openapi.vfs.LocalFileSystem;
import com.intellij.openapi.vfs.VfsUtil;
import com.intellij.openapi.vfs.VirtualFile;
import com.intellij.util.PathUtil;
import com.intellij.util.xmlb.XmlSerializer;
import org.jdom.Element;
import org.jetbrains.annotations.NotNull;
import ro.redeul.google.go.config.sdk.GoSdkData;
import ro.redeul.google.go.ide.GoProjectSettings;
import ro.redeul.google.go.runner.ui.GoRunConfigurationEditorForm;
import ro.redeul.google.go.sdk.GoSdkUtil;

import java.io.File;
import java.util.Arrays;
import java.util.Collection;

/**
 * Author: Toader Mihai Claudiu <mtoader@gmail.com>
 * <p/>
 * Date: Aug 19, 2010
 * Time: 2:53:03 PM
 */
public class GoApplicationConfiguration extends ModuleBasedConfiguration<GoApplicationModuleBasedConfiguration> {

    public String scriptName;
    public String scriptArguments;
    private final String workDir;

    public GoApplicationConfiguration(String name, Project project, GoRunConfigurationType configurationType) {
        super(name, new GoApplicationModuleBasedConfiguration(project), configurationType.getConfigurationFactories()[0]);
        workDir = PathUtil.getLocalPath(project.getBaseDir());
    }

    @Override
    public Collection<Module> getValidModules() {
        Module[] modules = ModuleManager.getInstance(getProject()).getModules();
        return Arrays.asList(modules);
    }

    @Override
    protected ModuleBasedConfiguration createInstance() {
        return new GoApplicationConfiguration(getName(), getProject(), GoRunConfigurationType.getInstance());
    }

    @Override
    public void checkConfiguration() throws RuntimeConfigurationException {
        super.checkConfiguration();

        if (scriptName == null || scriptName.length() == 0)
            throw new RuntimeConfigurationException("Please select the file to run.");
        if (getModule() == null)
            throw new RuntimeConfigurationException("Please select the module.");
    }

    public SettingsEditor<? extends RunConfiguration> getConfigurationEditor() {
        return new GoRunConfigurationEditorForm(getProject());
    }

    public void readExternal(final Element element) throws InvalidDataException {
        PathMacroManager.getInstance(getProject()).expandPaths(element);
        super.readExternal(element);
        XmlSerializer.deserializeInto(this, element);
        readModule(element);
    }

    public void writeExternal(final Element element) throws WriteExternalException {
        super.writeExternal(element);
        XmlSerializer.serializeInto(this, element);
        writeModule(element);
        PathMacroManager.getInstance(getProject()).collapsePathsRecursively(element);
    }

    public RunProfileState getState(@NotNull Executor executor, @NotNull ExecutionEnvironment env) throws ExecutionException {

        CommandLineState state = new CommandLineState(env) {

            @NotNull
            @Override
            protected OSProcessHandler startProcess() throws ExecutionException {

                Sdk sdk = GoSdkUtil.getGoogleGoSdkForProject(getProject());
                if ( sdk == null ) {
                    throw new CantRunException("No Go Sdk defined for this project");
                }

                final GoSdkData sdkData = (GoSdkData)sdk.getSdkAdditionalData();
                if ( sdkData == null ) {
                    throw new CantRunException("No Go Sdk defined for this project");
                }

                if (getConfigurationModule().getModule() == null) {
                    throw new CantRunException("No Go module is defined for this project");
                }

                VirtualFile moduleFile = getConfigurationModule().getModule().getModuleFile();

                if (moduleFile == null || moduleFile.getParent() == null) {
                    throw new CantRunException("No Go module is defined for this project");
                }

                GeneralCommandLine commandLine = new GeneralCommandLine();

                commandLine.setExePath(sdkData.GO_BIN_PATH);
                commandLine.addParameter("run");
                if (scriptArguments != null && scriptArguments.trim().length() > 0) {
                    commandLine.getParametersList().addParametersString(scriptArguments);
                }
                commandLine.addParameter(scriptName);
<<<<<<< HEAD
                Module module = getConfigurationModule().getModule();
                if ( module == null || module.getModuleFile() == null ) {
                    throw new CantRunException("No module selected for this run configuration");
                }
                VirtualFile moduleFile = module.getModuleFile();
=======
>>>>>>> ee4b114d

                commandLine.getEnvironment().put("GOROOT", getSdkHomePath(sdkData));
                commandLine.getEnvironment().put("GOPATH", GoSdkUtil.prependToGoPath(moduleFile.getParent().getCanonicalPath()));

                return GoApplicationProcessHandler.runCommandLine(commandLine);
            }
        };

        state.setConsoleBuilder(TextConsoleBuilderFactory.getInstance().createBuilder(getProject()));
        return state;
    }

    private String getCompiledFileName(Module module, String scriptName) {
        VirtualFile[] sourceRoots = ModuleRootManager.getInstance(module).getSourceRoots();
        VirtualFile file = LocalFileSystem.getInstance().refreshAndFindFileByIoFile(new File(scriptName));

        if (file == null) {
            for (VirtualFile sourceRoot : sourceRoots) {
                file = sourceRoot.findChild(scriptName);
                if (file != null) {
                    break;
                }
            }
        }

        if (file != null) {
            for (VirtualFile sourceRoot : sourceRoots) {

                if (VfsUtil.isAncestor(sourceRoot, file, true)) {
                    String relativePath = VfsUtil.getRelativePath(file.getParent(), sourceRoot, File.separatorChar);
                    GoProjectSettings setting = GoProjectSettings.getInstance(module.getProject());
                    String compiledFileName;
                    if (setting.getState().BUILD_SYSTEM_TYPE == GoProjectSettings.BuildSystemType.Install) {
                        compiledFileName = module.getProject().getBasePath() + "/bin/" + relativePath;
                    }else{
                        compiledFileName = CompilerPaths.getModuleOutputPath(module, false)
                                                + "/go-bins/" + relativePath + "/" + file.getNameWithoutExtension();
                    }
                    if (SystemInfo.isWindows) {
                        compiledFileName += ".exe";
                    }
                    return compiledFileName;
                }
            }
        }

        return scriptName;
    }

    Module getModule() {
        return getConfigurationModule().getModule();
    }

    private String getSdkHomePath(GoSdkData sdkData) {
        if (sdkData.GO_HOME_PATH.isEmpty()) {
            return new File(sdkData.GO_BIN_PATH).getParent();
        }
        return sdkData.GO_HOME_PATH;
    }
}<|MERGE_RESOLUTION|>--- conflicted
+++ resolved
@@ -126,14 +126,6 @@
                     commandLine.getParametersList().addParametersString(scriptArguments);
                 }
                 commandLine.addParameter(scriptName);
-<<<<<<< HEAD
-                Module module = getConfigurationModule().getModule();
-                if ( module == null || module.getModuleFile() == null ) {
-                    throw new CantRunException("No module selected for this run configuration");
-                }
-                VirtualFile moduleFile = module.getModuleFile();
-=======
->>>>>>> ee4b114d
 
                 commandLine.getEnvironment().put("GOROOT", getSdkHomePath(sdkData));
                 commandLine.getEnvironment().put("GOPATH", GoSdkUtil.prependToGoPath(moduleFile.getParent().getCanonicalPath()));
