/*
 * Copyright 2013-2014 Sergey Ignatov, Alexander Zolotov
 *
 * Licensed under the Apache License, Version 2.0 (the "License");
 * you may not use this file except in compliance with the License.
 * You may obtain a copy of the License at
 *
 * http://www.apache.org/licenses/LICENSE-2.0
 *
 * Unless required by applicable law or agreed to in writing, software
 * distributed under the License is distributed on an "AS IS" BASIS,
 * WITHOUT WARRANTIES OR CONDITIONS OF ANY KIND, either express or implied.
 * See the License for the specific language governing permissions and
 * limitations under the License.
 */

package com.goide;

import com.goide.project.GoApplicationLibrariesService;
import com.goide.sdk.GoSdkType;
import com.intellij.openapi.application.ApplicationManager;
import com.intellij.openapi.module.ModuleType;
import com.intellij.openapi.projectRoots.ProjectJdkTable;
import com.intellij.openapi.projectRoots.Sdk;
import com.intellij.openapi.projectRoots.SdkModificator;
import com.intellij.openapi.projectRoots.impl.ProjectJdkImpl;
import com.intellij.openapi.roots.ProjectRootManager;
import com.intellij.openapi.util.text.StringUtil;
import com.intellij.openapi.vfs.VfsUtilCore;
import com.intellij.openapi.vfs.VirtualFile;
import com.intellij.testFramework.fixtures.DefaultLightProjectDescriptor;
import com.intellij.testFramework.fixtures.LightPlatformCodeInsightFixtureTestCase;
import org.jetbrains.annotations.NotNull;

import java.io.File;
import java.io.IOException;

abstract public class GoCodeInsightFixtureTestCase extends LightPlatformCodeInsightFixtureTestCase {
  @Override
<<<<<<< HEAD
  protected final String getTestDataPath() {
=======
  protected void tearDown() throws Exception {
    GoApplicationLibrariesService.getInstance().setLibraryRootUrls();
    super.tearDown();
  }

  @Override
  protected String getTestDataPath() {
>>>>>>> d8d852a2
    return new File("testData/" + getBasePath()).getAbsolutePath();
  }

  protected static DefaultLightProjectDescriptor createMockProjectDescriptor() {
    return new DefaultLightProjectDescriptor() {
      @Override
      public Sdk getSdk() {
        String version = "1.1.2";
        return createMockSdk("testData/mockSdk-" + version + "/", version);
      }

      @Override
      public ModuleType getModuleType() {
        return GoModuleType.getInstance();
      }
    };
  }

  protected void setUpProjectSdk() {
    ApplicationManager.getApplication().runWriteAction(new Runnable() {
      @Override
      public void run() {
        Sdk sdk = getProjectDescriptor().getSdk();
        ProjectJdkTable.getInstance().addJdk(sdk);
        ProjectRootManager.getInstance(myFixture.getProject()).setProjectSdk(sdk);
      }
    });
  }

  @NotNull
  private static Sdk createMockSdk(@NotNull String sdkHome, @NotNull String version) {
    GoSdkType instance = GoSdkType.getInstance();
    String release = "Go " + version;
    Sdk sdk = new ProjectJdkImpl(release, instance);
    SdkModificator sdkModificator = sdk.getSdkModificator();
    sdkModificator.setHomePath(sdkHome);
    sdkModificator.setVersionString(version); // must be set after home path, otherwise setting home path clears the version string
    sdkModificator.commitChanges();
    instance.setupSdkPaths(sdk);
    return sdk;
  }

  @NotNull
  protected static String loadText(@NotNull VirtualFile file) {
    try {
      return StringUtil.convertLineSeparators(VfsUtilCore.loadText(file));
    }
    catch (IOException e) {
      throw new RuntimeException(e);
    }
  }
}<|MERGE_RESOLUTION|>--- conflicted
+++ resolved
@@ -37,9 +37,6 @@
 
 abstract public class GoCodeInsightFixtureTestCase extends LightPlatformCodeInsightFixtureTestCase {
   @Override
-<<<<<<< HEAD
-  protected final String getTestDataPath() {
-=======
   protected void tearDown() throws Exception {
     GoApplicationLibrariesService.getInstance().setLibraryRootUrls();
     super.tearDown();
@@ -47,7 +44,6 @@
 
   @Override
   protected String getTestDataPath() {
->>>>>>> d8d852a2
     return new File("testData/" + getBasePath()).getAbsolutePath();
   }
 
