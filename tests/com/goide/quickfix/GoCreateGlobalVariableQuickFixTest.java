--- conflicted
+++ resolved
@@ -27,11 +27,7 @@
 
   @Override
   protected String getBasePath() {
-<<<<<<< HEAD
-    return "quickfixes/global-variable/";
-=======
     return "quickfixes/global-variable";
->>>>>>> d8d852a2
   }
 
   public void testSimple() { doTest("Create global variable 'a'"); }
