/*
 * Copyright 2013-2015 Sergey Ignatov, Alexander Zolotov, Mihai Toader, Florin Patan
 *
 * Licensed under the Apache License, Version 2.0 (the "License");
 * you may not use this file except in compliance with the License.
 * You may obtain a copy of the License at
 *
 * http://www.apache.org/licenses/LICENSE-2.0
 *
 * Unless required by applicable law or agreed to in writing, software
 * distributed under the License is distributed on an "AS IS" BASIS,
 * WITHOUT WARRANTIES OR CONDITIONS OF ANY KIND, either express or implied.
 * See the License for the specific language governing permissions and
 * limitations under the License.
 */

package com.goide.quickfix;

import com.goide.inspections.unresolved.GoUnresolvedReferenceInspection;

public class GoCreateLocalVariableQuickFixTest extends GoQuickFixTestBase {
  @Override
  protected void setUp() throws Exception {
    super.setUp();
    myFixture.enableInspections(GoUnresolvedReferenceInspection.class);
  }

  @Override
  protected String getBasePath() {
<<<<<<< HEAD
    return "quickfixes/local-variable/";
=======
    return "quickfixes/local-variable";
>>>>>>> d8d852a2
  }

  public void testSimple() { doTest("Create local variable 'a'"); }
  public void testIf()     { doTest("Create local variable 'a'"); }
}<|MERGE_RESOLUTION|>--- conflicted
+++ resolved
@@ -27,11 +27,7 @@
 
   @Override
   protected String getBasePath() {
-<<<<<<< HEAD
-    return "quickfixes/local-variable/";
-=======
     return "quickfixes/local-variable";
->>>>>>> d8d852a2
   }
 
   public void testSimple() { doTest("Create local variable 'a'"); }
