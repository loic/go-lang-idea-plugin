package ro.redeul.google.go.inspection;

import org.junit.Ignore;
import org.junit.Test;
import org.junit.internal.runners.JUnit38ClassRunner;
import org.junit.runner.RunWith;

@RunWith(JUnit38ClassRunner.class)
public class UnresolvedSymbolsTest extends GoInspectionTestCase {

    public void testIfScope() throws Exception {
        doTest();
    }

    @Test
    public void testIfScope2() throws Exception {
        doTest();
    }

    @Test
    public void testForWithClause() throws Exception {
        doTest();
    }

    public void testForWithRange() throws Exception {
        doTest();
    }

    public void testIota() throws Exception {
        doTest();
    }

    public void testUndefinedTypeInMethodReceiver() throws Exception {
        doTest();
    }

    public void testCgo() throws Exception {
        doTest();
    }

    public void testCreateFunction() throws Exception {
        doTest();
    }

    public void testConversionToPointerType() throws Exception {
        doTest();
    }

    public void testNullPointerImportDecl() throws Exception {
        doTest();
    }

    public void testClosuresResultParameterUnsolveBug() throws Exception {
        doTest();
    }

    public void testStructField() throws Exception {
        doTest();
    }

    @Ignore("failing test")
    public void testIssue865() throws Exception {
        doTest();
    }

    public void testIssue858() throws Exception {
        doTest();
    }
    
    public void testIssue979() throws Exception {
        doTest();
    }

    public void testCallOrConvExpressResolveToConv() throws Exception {
        doTest();
    }

    @Ignore("failing test")
    public void testError() throws Exception {
        doTest();
    }

    @Ignore("failing test")
    public void testGoTestFiles() throws Exception{
        doTest();
    }

    public void testMethodFromAnotherPackage() throws Exception{
<<<<<<< HEAD
        addPackage("p1", "p1/p1.go");
=======
>>>>>>> 8429f8c3
        doTest();
    }
}<|MERGE_RESOLUTION|>--- conflicted
+++ resolved
@@ -86,10 +86,7 @@
     }
 
     public void testMethodFromAnotherPackage() throws Exception{
-<<<<<<< HEAD
         addPackage("p1", "p1/p1.go");
-=======
->>>>>>> 8429f8c3
         doTest();
     }
 }